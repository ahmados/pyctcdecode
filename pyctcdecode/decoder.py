--- conflicted
+++ resolved
@@ -6,7 +6,6 @@
 import logging
 import math
 import os
-<<<<<<< HEAD
 from typing import (
     Any,
     Collection,
@@ -19,9 +18,6 @@
     Union,
     cast,
 )
-=======
-from typing import Any, Dict, Iterable, List, Optional, Tuple, Union
->>>>>>> 0cfad12c
 
 import numpy as np
 
